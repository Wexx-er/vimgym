# Byte-compiled / optimized / DLL files
__pycache__/
*.py[cod]
*$py.class

# C extensions
*.so

# Distribution / packaging
.Python
build/
develop-eggs/
dist/
downloads/
eggs/
.eggs/
lib/
lib64/
parts/
sdist/
var/
wheels/
<<<<<<< HEAD
=======
pip-wheel-metadata/
>>>>>>> 65dbeb10
share/python-wheels/
*.egg-info/
.installed.cfg
*.egg
MANIFEST

# PyInstaller
#  Usually these files are written by a python script from a template
#  before PyInstaller builds the exe, so as to inject date/other infos into it.
*.manifest
*.spec

# Installer logs
pip-log.txt
pip-delete-this-directory.txt

# Unit test / coverage reports
htmlcov/
.tox/
.nox/
.coverage
.coverage.*
.cache
nosetests.xml
coverage.xml
*.cover
*.py,cover
.hypothesis/
.pytest_cache/
cover/

# Translations
*.mo
*.pot

# Django stuff:
*.log
local_settings.py
db.sqlite3
db.sqlite3-journal

# Flask stuff:
instance/
.webassets-cache

# Scrapy stuff:
.scrapy

# Sphinx documentation
docs/_build/

# PyBuilder
.pybuilder/
target/

# Jupyter Notebook
.ipynb_checkpoints

# IPython
profile_default/
ipython_config.py

# pyenv
#   For a library or package, you might want to ignore these files since the code is
#   intended to run in multiple environments; otherwise, check them in:
<<<<<<< HEAD
# .python-version
=======
.python-version
>>>>>>> 65dbeb10

# pipenv
#   According to pypa/pipenv#598, it is recommended to include Pipfile.lock in version control.
#   However, in case of collaboration, if having platform-specific dependencies or dependencies
#   having no cross-platform support, pipenv may install dependencies that don't work, or not
#   install all needed dependencies.
#Pipfile.lock

# poetry
#   Similar to Pipfile.lock, it is generally recommended to include poetry.lock in version control.
#   This is especially recommended for binary packages to ensure reproducibility, and is more
#   commonly ignored for libraries.
#   https://python-poetry.org/docs/basic-usage/#commit-your-poetrylock-file-to-version-control
#poetry.lock

# pdm
#   Similar to Pipfile.lock, it is generally recommended to include pdm.lock in version control.
#pdm.lock
#   pdm stores project-wide configurations in .pdm.toml, but it is recommended to not include it
#   in version control.
#   https://pdm.fming.dev/#use-with-ide
.pdm.toml

# PEP 582; used by e.g. github.com/David-OConnor/pyflow and github.com/pdm-project/pdm
__pypackages__/

# Celery stuff
celerybeat-schedule
celerybeat.pid

# SageMath parsed files
*.sage.py

# Environments
.env
.venv
env/
venv/
ENV/
env.bak/
venv.bak/

# Spyder project settings
.spyderproject
.spyproject

# Rope project settings
.ropeproject

# mkdocs documentation
/site

# mypy
.mypy_cache/
.dmypy.json
dmypy.json

# Pyre type checker
.pyre/

# pytype static type analyzer
.pytype/

# Cython debug symbols
cython_debug/

# PyCharm
#  JetBrains specific template is maintained in a separate JetBrains.gitignore that can
#  be added to the global gitignore or merged into this project gitignore.  For a PyCharm
#  project, it is recommended to include the PyIgnoreFile template.
#   https://github.com/github/gitignore/blob/main/Global/JetBrains.gitignore
#  and add it to the global gitignore or merged into this project gitignore.  For a PyCharm
#  project, it is recommended to include the PyIgnoreFile template.
.idea/

# VS Code
.vscode/
<<<<<<< HEAD

# VimGym specific
*.tmp
.vimgym/
config/local.yaml
=======

# VimGym specific
*.tmp
.vimgym/
config/local.yaml
user_data/
session_data/
*.swp
*.swo
*~

# OS
.DS_Store
.DS_Store?
._*
.Spotlight-V100
.Trashes
ehthumbs.db
Thumbs.db
>>>>>>> 65dbeb10
<|MERGE_RESOLUTION|>--- conflicted
+++ resolved
@@ -20,10 +20,7 @@
 sdist/
 var/
 wheels/
-<<<<<<< HEAD
-=======
 pip-wheel-metadata/
->>>>>>> 65dbeb10
 share/python-wheels/
 *.egg-info/
 .installed.cfg
@@ -89,11 +86,7 @@
 # pyenv
 #   For a library or package, you might want to ignore these files since the code is
 #   intended to run in multiple environments; otherwise, check them in:
-<<<<<<< HEAD
-# .python-version
-=======
 .python-version
->>>>>>> 65dbeb10
 
 # pipenv
 #   According to pypa/pipenv#598, it is recommended to include Pipfile.lock in version control.
@@ -171,13 +164,6 @@
 
 # VS Code
 .vscode/
-<<<<<<< HEAD
-
-# VimGym specific
-*.tmp
-.vimgym/
-config/local.yaml
-=======
 
 # VimGym specific
 *.tmp
@@ -196,5 +182,4 @@
 .Spotlight-V100
 .Trashes
 ehthumbs.db
-Thumbs.db
->>>>>>> 65dbeb10
+Thumbs.db